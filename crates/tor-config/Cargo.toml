[package]
name = "tor-config"
version = "0.2.0"
authors = ["The Tor Project, Inc.", "Nick Mathewson <nickm@torproject.org>"]
edition = "2021"
rust-version = "1.56"
license = "MIT OR Apache-2.0"
homepage = "https://gitlab.torproject.org/tpo/core/arti/-/wikis/home"
description = "Low-level configuration for the Arti Tor implementation"
keywords = ["tor", "arti"]
categories = ["config"]
repository = "https://gitlab.torproject.org/tpo/core/arti.git/"

[features]
default = ["expand-paths"]
expand-paths = ["shellexpand", "directories"]

[dependencies]
<<<<<<< HEAD
tor-error = { path = "../tor-error", version = "0.2.0" }
=======
tor-basic-utils = { path="../tor-basic-utils", version = "0.2.0"}
tor-error = { path="../tor-error", version = "0.2.0"}
>>>>>>> ed1f5abe

thiserror = "1"
derive_builder = "0.11.2"
once_cell = "1"
serde = { version = "1.0.103", features = ["derive"] }
shellexpand = { version = "2.1", package = "shellexpand-fork", optional = true }
tracing = "0.1.18"
directories = { version = "4", optional = true }

[dev-dependencies]
dirs = "4.0.0"
tracing-test = "0.2"<|MERGE_RESOLUTION|>--- conflicted
+++ resolved
@@ -16,12 +16,8 @@
 expand-paths = ["shellexpand", "directories"]
 
 [dependencies]
-<<<<<<< HEAD
 tor-error = { path = "../tor-error", version = "0.2.0" }
-=======
-tor-basic-utils = { path="../tor-basic-utils", version = "0.2.0"}
-tor-error = { path="../tor-error", version = "0.2.0"}
->>>>>>> ed1f5abe
+tor-basic-utils = { path="../tor-basic-utils", version = "0.2.0" }
 
 thiserror = "1"
 derive_builder = "0.11.2"
