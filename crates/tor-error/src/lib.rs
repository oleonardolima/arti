--- conflicted
+++ resolved
@@ -266,11 +266,7 @@
     NotImplemented,
 
     /// A feature was requested which has been disabled in this build of Arti.
-<<<<<<< HEAD
-    ///!
-=======
-    ///
->>>>>>> a5e4e245
+    ///
     /// This kind of error happens when the running Arti was built without the
     /// appropriate feature (usually, cargo feature) enabled.
     ///
